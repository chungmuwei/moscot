fail_fast: false
default_language_version:
  python: python3
default_stages:
  - pre-commit
  - pre-push
minimum_pre_commit_version: 3.0.0
repos:
  - repo: https://github.com/pre-commit/mirrors-mypy
    rev: v1.12.1
    hooks:
      - id: mypy
        additional_dependencies: [numpy>=1.25.0]
        files: ^src
  - repo: https://github.com/psf/black
    rev: 24.10.0
    hooks:
      - id: black
        additional_dependencies: [toml]
  - repo: https://github.com/pre-commit/mirrors-prettier
    rev: v4.0.0-alpha.8
    hooks:
      - id: prettier
        language_version: system
  - repo: https://github.com/PyCQA/isort
    rev: 5.13.2
    hooks:
      - id: isort
        additional_dependencies: [toml]
        args: [--order-by-type]
  - repo: https://github.com/pre-commit/pre-commit-hooks
    rev: v5.0.0
    hooks:
      - id: check-merge-conflict
      - id: check-ast
      - id: check-added-large-files
      - id: end-of-file-fixer
      - id: mixed-line-ending
        args: [--fix=lf]
      - id: trailing-whitespace
      - id: check-docstring-first
      - id: check-yaml
      - id: check-toml
  - repo: https://github.com/asottile/pyupgrade
    rev: v3.18.0
    hooks:
      - id: pyupgrade
        args: [--py3-plus, --py38-plus, --keep-runtime-typing]
  - repo: https://github.com/asottile/blacken-docs
    rev: 1.19.0
    hooks:
      - id: blacken-docs
        additional_dependencies: [black==23.1.0]
  - repo: https://github.com/rstcheck/rstcheck
    rev: v6.2.4
    hooks:
      - id: rstcheck
        additional_dependencies: [tomli]
        args: [--config=pyproject.toml]
  - repo: https://github.com/PyCQA/doc8
    rev: v1.1.2
    hooks:
      - id: doc8
  - repo: https://github.com/astral-sh/ruff-pre-commit
    # Ruff version.
<<<<<<< HEAD
    rev: v0.6.9
=======
    rev: v0.7.0
>>>>>>> 885da15b
    hooks:
      - id: ruff
        args: [--fix, --exit-non-zero-on-fix]<|MERGE_RESOLUTION|>--- conflicted
+++ resolved
@@ -63,11 +63,7 @@
       - id: doc8
   - repo: https://github.com/astral-sh/ruff-pre-commit
     # Ruff version.
-<<<<<<< HEAD
-    rev: v0.6.9
-=======
     rev: v0.7.0
->>>>>>> 885da15b
     hooks:
       - id: ruff
         args: [--fix, --exit-non-zero-on-fix]