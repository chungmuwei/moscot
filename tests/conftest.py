--- conflicted
+++ resolved
@@ -57,11 +57,12 @@
 
 
 @pytest.fixture()
-<<<<<<< HEAD
 def ab() -> Tuple[np.ndarray, np.ndarray]:
     rng = np.random.RandomState(42)
     return rng.normal(size=(20, 2)), rng.normal(size=(30, 4))
-=======
+
+
+@pytest.fixture()
 def x_cost(x: Geom_t) -> jnp.ndarray:
     return ((x[:, None, :] - x[None, ...]) ** 2).sum(-1)
 
@@ -75,7 +76,6 @@
 def xy_cost(xy: Geom_t) -> jnp.ndarray:
     x, y = xy
     return ((x[:, None, :] - y[None, ...]) ** 2).sum(-1)
->>>>>>> dcc51143
 
 
 def create_marginals(n: int, m: int, *, uniform: bool = False, seed: Optional[int] = None) -> Geom_t:
