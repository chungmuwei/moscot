from enum import Enum
from typing import Any, Dict, Type, Tuple, Union, Literal, Iterator, Optional, Sequence
from itertools import product

from pandas.api.types import is_categorical_dtype
import pandas as pd

from anndata import AnnData

from moscot._base import BaseSolver
from moscot.tmp.backends.ott import GWSolver, FGWSolver, SinkhornSolver
from moscot.tmp.solvers._output import BaseSolverOutput
from moscot.tmp.problems._base_problem import BaseProblem, GeneralProblem


# TODO(michalk8): should be a base class + subclasses + classmethod create
class Policy(str, Enum):
    PAIRWISE = "pairwise"
    SUBSEQUENT = "subsequent"
    UPPER_DIAG = "upper_diag"

    def create(
        self, data: Union[pd.Series, pd.Categorical], subset: Optional[Sequence[Any]] = None
    ) -> Dict[Tuple[Any, Any], Tuple[pd.Series, pd.Series]]:
        # TODO(michalk8): handle explicitly passed policy: must be a sequence of 2-tuples
        if not isinstance(data, pd.Series):
            data = pd.Series(data)
        # TODO(michalk8): allow explicit conversion from bools/numeric/strings as long as number of generated
        # categories is sane (e.g. <= 64)?
        if not is_categorical_dtype(data):
            raise TypeError("TODO - expected categorical")
        categories = [c for c in data.cat.categories if subset is None or c in subset]
        if not categories:
            raise ValueError("TODO - no valid subset has been selected.")

        if self.value == "pairwise":
            return {(x, y): (data == x, data == y) for x, y in product(categories, categories)}

        if not data.cat.ordered:
            # TODO(michalk8): use? https://github.com/theislab/cellrank/blob/dev/cellrank/tl/kernels/_utils.py#L255
            raise ValueError("TODO - expected ordered categorical")

        if self.value == "upper_diag":
            return {(x, y): (data == x, data == y) for x, y in product(categories, categories) if x <= y}

        if len(categories) < 2:
            raise ValueError("TODO - subsequent too few categories, point to GeneralProblem")
        return {(x, y): (data == x, data == y) for x, y in zip(categories[:-1], categories[1:])}


# TODO(michalk8): make abstract?
class CompoundProblem(BaseProblem):
    def __init__(self, adata: AnnData, solver: Optional[BaseSolver] = None):
        super().__init__(adata, solver)

        self._problems: Optional[Dict[Tuple[Any, Any], GeneralProblem]] = None
        self._solutions: Optional[Dict[Tuple[Any, Any], BaseSolverOutput]] = None

    def prepare(
        self,
        key: str,
        subset: Optional[Sequence[Any]] = None,
        policy: Literal["pairwise", "subsequent", "upper_diag"] = "pairwise",
        **kwargs: Any,
    ) -> "BaseProblem":

        subsets = Policy(policy).create(self.adata.obs[key], subset=subset)
        self._problems = {
            subset: GeneralProblem(self.adata[x_mask, :], self.adata[y_mask, :], solver=self._solver).prepare(**kwargs)
<<<<<<< HEAD
            for i, (subset, (x_mask, y_mask)) in enumerate(subsets.items())
=======
            for subset, (x_mask, y_mask) in enumerate(subsets.items())
>>>>>>> 07f05bae
        }

        return self

    def solve(self,
              eps: Optional[float] = None,
              alpha: float = 0.5,
              tau_a: Optional[float] = 1.0,
              tau_b: Optional[float] = 1.0,
              **kwargs: Any) -> "BaseProblem":
        self._solutions = {}
        for subset, problem in self._problems.items():
            self._solutions[subset] = problem.solve(eps=eps, alpha=alpha, tau_a=tau_a, tau_b=tau_b, **kwargs)

        return self

    @property
    def _valid_solver_types(self) -> Tuple[Type[BaseSolver], ...]:
        return SinkhornSolver, GWSolver, FGWSolver

    @property
    def solution(self) -> Optional[Dict[Tuple[Any, Any], BaseSolverOutput]]:
        return self._solutions

    def __getitem__(self, item: Tuple[Any, Any]) -> BaseSolverOutput:
        return self.solution[item]

    def __len__(self) -> int:
        return 0 if self.solution is None else len(self.solution)

    def __iter__(self) -> Iterator:
        if self.solution is None:
            raise StopIteration
        return iter(self.solution.items())<|MERGE_RESOLUTION|>--- conflicted
+++ resolved
@@ -1,6 +1,7 @@
 from enum import Enum
 from typing import Any, Dict, Type, Tuple, Union, Literal, Iterator, Optional, Sequence
 from itertools import product
+from numpy.typing import ArrayLike
 
 from pandas.api.types import is_categorical_dtype
 import pandas as pd
@@ -11,6 +12,7 @@
 from moscot.tmp.backends.ott import GWSolver, FGWSolver, SinkhornSolver
 from moscot.tmp.solvers._output import BaseSolverOutput
 from moscot.tmp.problems._base_problem import BaseProblem, GeneralProblem
+from moscot.tmp.utils import _validate_losses
 
 
 # TODO(michalk8): should be a base class + subclasses + classmethod create
@@ -67,11 +69,7 @@
         subsets = Policy(policy).create(self.adata.obs[key], subset=subset)
         self._problems = {
             subset: GeneralProblem(self.adata[x_mask, :], self.adata[y_mask, :], solver=self._solver).prepare(**kwargs)
-<<<<<<< HEAD
-            for i, (subset, (x_mask, y_mask)) in enumerate(subsets.items())
-=======
-            for subset, (x_mask, y_mask) in enumerate(subsets.items())
->>>>>>> 07f05bae
+            for subset, (x_mask, y_mask) in subsets.items()
         }
 
         return self
