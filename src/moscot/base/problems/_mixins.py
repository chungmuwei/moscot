from __future__ import annotations

import types
from functools import partial
from typing import (
    TYPE_CHECKING,
    Any,
    Callable,
    Generic,
    Iterable,
    Literal,
    Mapping,
    Optional,
    Protocol,
    Sequence,
    Union,
)

import numpy as np
import pandas as pd
from scipy.sparse.linalg import LinearOperator

import scanpy as sc
from anndata import AnnData

from moscot import _constants
from moscot._types import ArrayLike, Numeric_t, Str_Dict_t
from moscot.base.output import BaseDiscreteSolverOutput
from moscot.base.problems._utils import (
    _check_argument_compatibility_cell_transition,
    _correlation_test,
    _get_df_cell_transition,
    _order_transition_matrix,
    _validate_annotations,
    _validate_args_cell_transition,
)
from moscot.base.problems.compound_problem import ApplyOutput_t, B, K
from moscot.plotting._utils import set_plotting_vars
from moscot.utils.data import transcription_factors
from moscot.utils.subset_policy import SubsetPolicy

__all__ = ["AnalysisMixin"]


class AnalysisMixinProtocol(Protocol[K, B]):
    """Protocol class."""

    adata: AnnData
    _policy: SubsetPolicy[K]
    solutions: dict[tuple[K, K], BaseDiscreteSolverOutput]
    problems: dict[tuple[K, K], B]

    def _apply(
        self,
        data: Optional[Union[str, ArrayLike]] = None,
        source: Optional[K] = None,
        target: Optional[K] = None,
        forward: bool = True,
        return_all: bool = False,
        scale_by_marginals: bool = False,
        **kwargs: Any,
    ) -> ApplyOutput_t[K]: ...

    def _interpolate_transport(
        self: AnalysisMixinProtocol[K, B],
        path: Sequence[tuple[K, K]],
        scale_by_marginals: bool = True,
    ) -> LinearOperator: ...

    def _flatten(
        self: AnalysisMixinProtocol[K, B],
        data: dict[K, ArrayLike],
        *,
        key: Optional[str],
    ) -> ArrayLike: ...

    def push(self, *args: Any, **kwargs: Any) -> Optional[ApplyOutput_t[K]]:
        """Push distribution."""
        ...

    def pull(self, *args: Any, **kwargs: Any) -> Optional[ApplyOutput_t[K]]:
        """Pull distribution."""
        ...

    def _cell_transition(
        self: AnalysisMixinProtocol[K, B],
        source: K,
        target: K,
        source_groups: Str_Dict_t,
        target_groups: Str_Dict_t,
        aggregation_mode: Literal["annotation", "cell"] = "annotation",
        key_added: Optional[str] = _constants.CELL_TRANSITION,
        **kwargs: Any,
    ) -> pd.DataFrame: ...

    def _cell_transition_online(
        self: AnalysisMixinProtocol[K, B],
        key: Optional[str],
        source: K,
        target: K,
        source_groups: Str_Dict_t,
        target_groups: Str_Dict_t,
        forward: bool = False,  # return value will be row-stochastic if forward=True, else column-stochastic
        aggregation_mode: Literal["annotation", "cell"] = "annotation",
        other_key: Optional[str] = None,
        other_adata: Optional[str] = None,
        batch_size: Optional[int] = None,
        normalize: bool = True,
    ) -> pd.DataFrame: ...

    def _annotation_mapping(
        self: AnalysisMixinProtocol[K, B],
        mapping_mode: Literal["sum", "max"],
        annotation_label: str,
        forward: bool,
        source: K,
        target: K,
        key: str | None = None,
        other_adata: Optional[str] = None,
        scale_by_marginals: bool = True,
        cell_transition_kwargs: Mapping[str, Any] = types.MappingProxyType({}),
    ) -> pd.DataFrame: ...


class AnalysisMixin(Generic[K, B]):
    """Base Analysis Mixin."""

    def __init__(self, *args: Any, **kwargs: Any):
        super().__init__(*args, **kwargs)

    def _cell_transition(
        self: AnalysisMixinProtocol[K, B],
        source: K,
        target: K,
        source_groups: Str_Dict_t,
        target_groups: Str_Dict_t,
        aggregation_mode: Literal["annotation", "cell"] = "annotation",
        key_added: Optional[str] = _constants.CELL_TRANSITION,
        **kwargs: Any,
    ) -> pd.DataFrame:
        if aggregation_mode == "annotation" and (source_groups is None or target_groups is None):
            raise ValueError(
                "If `aggregation_mode='annotation'`, `source_groups` and `target_groups` cannot be `None`."
            )
        if aggregation_mode == "cell" and source_groups is None and target_groups is None:
            raise ValueError("At least one of `source_groups` and `target_group` must be specified.")
        _check_argument_compatibility_cell_transition(
            source_annotation=source_groups,
            target_annotation=target_groups,
            aggregation_mode=aggregation_mode,
            **kwargs,
        )
        tm = self._cell_transition_online(
            source=source,
            target=target,
            source_groups=source_groups,
            target_groups=target_groups,
            aggregation_mode=aggregation_mode,
            **kwargs,
        )
        if key_added is not None:
            forward = kwargs.pop("forward")
            if aggregation_mode == "cell" and "cell" in self.adata.obs:
                raise KeyError(f"Aggregation is already present in `adata.obs[{aggregation_mode!r}]`.")
            plot_vars = {
                "source": source,
                "target": target,
                "source_groups": source_groups if (not forward or aggregation_mode == "annotation") else "cell",
                "target_groups": target_groups if (forward or aggregation_mode == "annotation") else "cell",
                "transition_matrix": tm,
            }
            set_plotting_vars(
                self.adata,
                _constants.CELL_TRANSITION,
                key=key_added,
                value=plot_vars,
            )
        return tm

    def _annotation_aggregation_transition(
        self: AnalysisMixinProtocol[K, B],
        annotations_1: list[Any],
        annotations_2: list[Any],
        df: pd.DataFrame,
        func: Callable[..., ArrayLike],
    ) -> pd.DataFrame:
        n1 = len(annotations_1)
        n2 = len(annotations_2)
        tm_arr = np.zeros((n1, n2))

        # Factorize annotations in df_res_annotation
        codes, uniques = pd.factorize(df.values)
        # Map annotations in 'annotations_2' to indices in 'uniques'
        annotations_in_df_to_idx = {annotation: idx for idx, annotation in enumerate(uniques)}
        annotations_2_codes = [annotations_in_df_to_idx.get(annotation, -1) for annotation in annotations_2]

        for i, subset in enumerate(annotations_1):
            result = func(
                subset=subset,
            )
            # Compute sums over 'codes' weighted by 'result'
            sums = np.bincount(codes, weights=result.squeeze(), minlength=len(uniques))
            dist = [sums[code] if code != -1 else 0 for code in annotations_2_codes]
            tm_arr[i, :] = dist

        return pd.DataFrame(
            tm_arr,
            index=annotations_1,
            columns=annotations_2,
        )

    def _cell_transition_online(
        self: AnalysisMixinProtocol[K, B],
        key: Optional[str],
        source: K,
        target: K,
        source_groups: Str_Dict_t,
        target_groups: Str_Dict_t,
        forward: bool = False,  # return value will be row-stochastic if forward=True, else column-stochastic
        aggregation_mode: Literal["annotation", "cell"] = "annotation",
        other_key: Optional[str] = None,
        other_adata: Optional[str] = None,
        batch_size: Optional[int] = None,
        normalize: bool = True,
        **_: Any,
    ) -> pd.DataFrame:
        source_annotation_key, source_annotations, source_annotations_ordered = _validate_args_cell_transition(
            self.adata, source_groups
        )
        target_annotation_key, target_annotations, target_annotations_ordered = _validate_args_cell_transition(
            self.adata if other_adata is None else other_adata, target_groups
        )
        new_annotation_key = "new_annotation"
        df_source = _get_df_cell_transition(
            self.adata,
            [source_annotation_key],
            key,
            source,
        ).rename(columns={source_annotation_key: new_annotation_key})
        df_target = _get_df_cell_transition(
            self.adata if other_adata is None else other_adata,
            [target_annotation_key],
            key if other_adata is None else other_key,
            target,
        ).rename(columns={target_annotation_key: new_annotation_key})
        source_annotations_verified, target_annotations_verified = _validate_annotations(
            df_source=df_source,
            df_target=df_target,
            source_annotation_key=new_annotation_key,
            target_annotation_key=new_annotation_key,
            source_annotations=source_annotations,
            target_annotations=target_annotations,
            aggregation_mode=aggregation_mode,
            forward=forward,
        )
        df_to, df_from = (df_target, df_source) if forward else (df_source, df_target)
        df_to = df_to[new_annotation_key]
        move_op = self.push if forward else self.pull
        move_op_const_kwargs = {
            "source": source,
            "target": target,
            "normalize": True,
            "return_all": False,
            "scale_by_marginals": False,
            "key_added": None,
        }

        if aggregation_mode == "annotation":
            func = partial(
                move_op,
                data=source_annotation_key if forward else target_annotation_key,
                split_mass=False,
                **move_op_const_kwargs,
            )
            tm = self._annotation_aggregation_transition(  # type: ignore[attr-defined]
                annotations_1=source_annotations_verified if forward else target_annotations_verified,
                annotations_2=target_annotations_verified if forward else source_annotations_verified,
                df=df_to,
                func=func,
            )

        elif aggregation_mode == "cell":
            func = partial(
                move_op,
                data=None,
                split_mass=True,
                **move_op_const_kwargs,
            )
            tm = self._cell_aggregation_transition(  # type: ignore[attr-defined]
                df_from=df_from,
                df_to=df_to,
                annotations=target_annotations_verified if forward else source_annotations_verified,
                batch_size=batch_size,
                func=func,
            )

        else:
            raise NotImplementedError(f"Aggregation mode `{aggregation_mode!r}` is not yet implemented.")

        if normalize:
            tm = tm.div(tm.sum(axis=1), axis=0)
        return _order_transition_matrix(
            tm=tm,
            source_annotations_verified=source_annotations_verified,
            target_annotations_verified=target_annotations_verified,
            source_annotations_ordered=source_annotations_ordered,
            target_annotations_ordered=target_annotations_ordered,
            forward=forward,
        )

    def _annotation_mapping(
        self: AnalysisMixinProtocol[K, B],
        mapping_mode: Literal["sum", "max"],
        annotation_label: str,
        source: K,
        target: K,
        key: str | None = None,
        forward: bool = True,
        other_adata: str | None = None,
        scale_by_marginals: bool = True,
        batch_size: int | None = None,
        cell_transition_kwargs: Mapping[str, Any] = types.MappingProxyType({}),
    ) -> pd.DataFrame:
        if mapping_mode == "sum":
            cell_transition_kwargs = dict(cell_transition_kwargs)
            cell_transition_kwargs.setdefault("aggregation_mode", "cell")  # aggregation mode should be set to cell
            cell_transition_kwargs.setdefault("key", key)
            cell_transition_kwargs.setdefault("source", source)
            cell_transition_kwargs.setdefault("target", target)
            cell_transition_kwargs.setdefault("other_adata", other_adata)
            cell_transition_kwargs.setdefault("forward", not forward)
            cell_transition_kwargs.setdefault("batch_size", batch_size)
            if forward:
                cell_transition_kwargs.setdefault("source_groups", annotation_label)
                cell_transition_kwargs.setdefault("target_groups", None)
                axis = 0  # rows
            else:
                cell_transition_kwargs.setdefault("source_groups", None)
                cell_transition_kwargs.setdefault("target_groups", annotation_label)
                axis = 1  # columns
            out: pd.DataFrame = self._cell_transition(**cell_transition_kwargs)
            return out.idxmax(axis=axis).to_frame(name=annotation_label)
        if mapping_mode == "max":
            out = []
            if forward:
                source_df = _get_df_cell_transition(
                    self.adata,
                    annotation_keys=[annotation_label],
                    filter_key=key,
                    filter_value=source,
                )
                out_len = self.solutions[(source, target)].shape[1]
                batch_size = batch_size if batch_size is not None else out_len
                for batch in range(0, out_len, batch_size):
                    tm_batch: ArrayLike = self.pull(
                        source=source,
                        target=target,
                        data=None,
                        subset=(batch, batch_size),
                        normalize=True,
                        return_all=False,
                        scale_by_marginals=scale_by_marginals,
                        split_mass=True,
                        key_added=None,
                    )
                    v = np.array(tm_batch.argmax(0))
                    out.extend(source_df[annotation_label][v[i]] for i in range(len(v)))

            else:
                target_df = _get_df_cell_transition(
                    self.adata if other_adata is None else other_adata,
                    annotation_keys=[annotation_label],
                    filter_key=key,
                    filter_value=target,
                )
                out_len = self.solutions[(source, target)].shape[0]
                batch_size = batch_size if batch_size is not None else out_len
                for batch in range(0, out_len, batch_size):
                    tm_batch: ArrayLike = self.push(  # type: ignore[no-redef]
                        source=source,
                        target=target,
                        data=None,
                        subset=(batch, batch_size),
                        normalize=True,
                        return_all=False,
                        scale_by_marginals=scale_by_marginals,
                        split_mass=True,
                        key_added=None,
                    )
                    v = np.array(tm_batch.argmax(0))
                    out.extend(target_df[annotation_label][v[i]] for i in range(len(v)))
            categories = pd.Categorical(out)
            return pd.DataFrame(categories, columns=[annotation_label])
        raise NotImplementedError(f"Mapping mode `{mapping_mode!r}` is not yet implemented.")

    def _sample_from_tmap(
        self: AnalysisMixinProtocol[K, B],
        source: K,
        target: K,
        n_samples: int,
        source_dim: int,
        target_dim: int,
        batch_size: int = 256,
        account_for_unbalancedness: bool = False,
        interpolation_parameter: Optional[Numeric_t] = None,
        seed: Optional[int] = None,
    ) -> tuple[list[Any], list[ArrayLike]]:
        rng = np.random.RandomState(seed)
        if account_for_unbalancedness and interpolation_parameter is None:
            raise ValueError("When accounting for unbalancedness, interpolation parameter must be provided.")
        if interpolation_parameter is not None and not (0 < interpolation_parameter < 1):
            raise ValueError(
                f"Expected interpolation parameter to be in interval `(0, 1)`, found `{interpolation_parameter}`."
            )
        mass = np.ones(target_dim)
        if account_for_unbalancedness and interpolation_parameter is not None:
            col_sums = self._apply(
                source=source,
                target=target,
                normalize=True,
                forward=True,
                scale_by_marginals=False,
                explicit_steps=[(source, target)],
            )
            if TYPE_CHECKING:
                assert isinstance(col_sums, np.ndarray)
            col_sums = np.asarray(col_sums).squeeze() + 1e-12
            mass = mass / np.power(col_sums, 1 - interpolation_parameter)

        row_probability = np.asarray(
            self._apply(
                source=source,
                target=target,
                data=mass,
                normalize=True,
                forward=False,
                scale_by_marginals=False,
                explicit_steps=[(source, target)],
            )
        ).squeeze()

        rows_sampled = rng.choice(source_dim, p=row_probability / row_probability.sum(), size=n_samples)
        rows, counts = np.unique(rows_sampled, return_counts=True)
        all_cols_sampled: list[str] = []
        for batch in range(0, len(rows), batch_size):
            rows_batch = rows[batch : batch + batch_size]
            counts_batch = counts[batch : batch + batch_size]
            data = np.zeros((source_dim, len(rows_batch)))
            data[rows_batch, range(len(rows_batch))] = 1

            col_p_given_row = np.asarray(
                self._apply(
                    source=source,
                    target=target,
                    data=data,
                    normalize=True,
                    forward=True,
                    scale_by_marginals=False,
                    explicit_steps=[(source, target)],
                )
            ).squeeze()
            if account_for_unbalancedness:
                if TYPE_CHECKING:
                    assert isinstance(col_sums, np.ndarray)
                col_p_given_row = col_p_given_row / col_sums[:, None]

            cols_sampled = [
                rng.choice(a=target_dim, size=counts_batch[i], p=col_p_given_row[:, i] / col_p_given_row[:, i].sum())
                for i in range(len(rows_batch))
            ]
            all_cols_sampled.extend(cols_sampled)
        return rows, all_cols_sampled  # type: ignore[return-value]

    def _interpolate_transport(
        self: AnalysisMixinProtocol[K, B],
        # TODO(@giovp): rename this to 'explicit_steps', pass to policy.plan() and reintroduce (source_key, target_key)
        path: Sequence[tuple[K, K]],
        scale_by_marginals: bool = True,
        **_: Any,
    ) -> LinearOperator:
        """Interpolate transport matrix."""
        if TYPE_CHECKING:
            assert isinstance(self._policy, SubsetPolicy)
        # TODO(@MUCDK, @giovp, discuss what exactly this function should do, seems like it could be more generic)
        fst, *rest = path
        return self.solutions[fst].chain([self.solutions[r] for r in rest], scale_by_marginals=scale_by_marginals)

    def _flatten(self: AnalysisMixinProtocol[K, B], data: dict[K, ArrayLike], *, key: Optional[str]) -> ArrayLike:
        tmp = np.full(len(self.adata), np.nan)
        for k, v in data.items():
            mask = self.adata.obs[key] == k
            tmp[mask] = np.squeeze(v)
        return tmp

<<<<<<< HEAD
    def _annotation_aggregation_transition(
        self: AnalysisMixinProtocol[K, B],
        source: K,
        target: K,
        annotation_key: str,
        annotations_1: list[Any],
        annotations_2: list[Any],
        df: pd.DataFrame,
        tm: pd.DataFrame,
        forward: bool,
    ) -> pd.DataFrame:
        if not forward:
            tm = tm.T
        func = self.push if forward else self.pull
        for subset in annotations_1:
            result = func(  # TODO(@MUCDK) check how to make compatible with all policies
                source=source,
                target=target,
                data=annotation_key,
                subset=subset,
                normalize=True,
                return_all=False,
                scale_by_marginals=False,
                split_mass=False,
                key_added=None,
            )
            df["distribution"] = result
            cell_dist = df[df[annotation_key].isin(annotations_2)].groupby(annotation_key, observed=False).sum(numeric_only=True)
            cell_dist /= cell_dist.sum()
            tm.loc[subset, :] = [
                cell_dist.loc[annotation, "distribution"] if annotation in cell_dist.distribution.index else 0
                for annotation in annotations_2
            ]
        return tm

=======
>>>>>>> f91b4559
    def _cell_aggregation_transition(
        self: AnalysisMixinProtocol[K, B],
        df_from: pd.DataFrame,
        df_to: pd.DataFrame,
        annotations: list[Any],
        batch_size: Optional[int],
        func: Callable[..., ArrayLike],
    ) -> pd.DataFrame:

        # Factorize annotations in df_to
        annotations_in_df_to = df_to.values
        codes_to, uniques_to = pd.factorize(annotations_in_df_to)
        # Map annotations in 'annotations' to codes
        annotations_to_code = {annotation: idx for idx, annotation in enumerate(uniques_to)}
        annotations_codes = [annotations_to_code.get(annotation, -1) for annotation in annotations]
        n_annotations = len(annotations)
        n_from_cells = len(df_from)

        if batch_size is None:
<<<<<<< HEAD
            batch_size = len(df_2)
        for batch in range(0, len(df_2), batch_size):
            result = func(  # TODO(@MUCDK) check how to make compatible with all policies
                source=source,
                target=target,
                data=None,
                subset=(batch, batch_size),
                normalize=True,
                return_all=False,
                scale_by_marginals=False,
                split_mass=True,
                key_added=None,
            )
            current_cells = df_2.iloc[range(batch, min(batch + batch_size, len(df_2)))].index.tolist()
            df_1.loc[:, current_cells] = result
            to_app = df_1[df_1[annotation_key].isin(annotations_2)].groupby(annotation_key, observed=False).sum().transpose()
            tm = pd.concat([tm, to_app], verify_integrity=True, axis=0)
            df_1 = df_1.drop(current_cells, axis=1)
        return tm
=======
            batch_size = n_from_cells

        tm_arr = np.zeros((n_from_cells, n_annotations))
        index = df_from.index

        # Process in batches
        for batch_start in range(0, n_from_cells, batch_size):
            batch_end = min(batch_start + batch_size, n_from_cells)
            subset = (batch_start, batch_end - batch_start)
            result = func(subset=subset)
            # Result shape: (n_to_cells, batch_size)
            # For each cell in the batch, we compute the sum over annotations
            for i in range(batch_end - batch_start):
                cell_distribution = result[:, i]
                # Aggregate over annotations using bincount
                sums = np.bincount(
                    codes_to,
                    weights=cell_distribution,
                    minlength=len(uniques_to),
                )
                # Map sums to annotations_verified_codes
                dist = [sums[code] if code != -1 else 0 for code in annotations_codes]
                tm_arr[batch_start + i, :] = dist

        return pd.DataFrame(tm_arr, index=index, columns=annotations)
>>>>>>> f91b4559

    # adapted from:
    # https://github.com/theislab/cellrank/blob/master/cellrank/_utils/_utils.py#L392
    def compute_feature_correlation(
        self: AnalysisMixinProtocol[K, B],
        obs_key: str,
        corr_method: Literal["pearson", "spearman"] = "pearson",
        significance_method: Literal["fisher", "perm_test"] = "fisher",
        annotation: Optional[dict[str, Iterable[str]]] = None,
        layer: Optional[str] = None,
        features: Optional[Union[list[str], Literal["human", "mouse", "drosophila"]]] = None,
        confidence_level: float = 0.95,
        n_perms: int = 1000,
        seed: Optional[int] = None,
        **kwargs: Any,
    ) -> pd.DataFrame:
        """Compute correlation of push-forward or pull-back distribution with features.

        Correlates a feature, e.g., counts of a gene, with probabilities of cells mapped to a set of cells such as
        the push-forward or pull-back distributions.

        .. seealso::
            - TODO: create and link an example

        Parameters
        ----------
        obs_key
            Key in :attr:`~anndata.AnnData.obs` containing the push-forward or pull-back distribution.
        corr_method
            Which type of correlation to compute, either ``'pearson'`` or ``'spearman'``.
        significance_method
            Mode to use when calculating p-values and confidence intervals. Valid options are:

            - ``'fisher'`` - Fisher transformation :cite:`fisher:21`.
            - ``'perm_test'`` - `permutation test <https://en.wikipedia.org/wiki/Permutation_test>`_.
        annotation
            How to subset the data when computing the correlation:

            - :obj:`None` - do not subset the data.
            - :class:`str` - key in :attr:`~anndata.AnnData.obs` where categorical data is stored.
            - :class:`dict` - a dictionary with one key corresponding to a categorical column in
              :attr:`~anndata.AnnData.obs` and values to a subset of categories.
        layer
            Key in :attr:`~anndata.AnnData.layers` from which to get the expression.
            If :obj:`None`, use :attr:`~anndata.AnnData.X`.
        features
            Features in :class:`~anndata.AnnData` to correlate with
            :attr:`obs['{obs_key}'] <anndata.AnnData.obs>`:

            - :obj:`None` - all features from :attr:`~anndata.AnnData.var` will be taken into account.
            - :obj:`list` - subset of :attr:`~anndata.AnnData.var_names` or :attr:`~anndata.AnnData.obs_names`.
            - ``'human'``, ``'mouse'``, or ``'drosophila'`` - the features are subsetted to the transcription factors
              from :func:`~moscot.utils.data.transcription_factors`.
        confidence_level
            Confidence level for the confidence interval calculation. Must be in interval :math:`[0, 1]`.
        n_perms
            Number of permutations to use when ``method = 'perm_test'``.
        seed
            Random seed when ``method = 'perm_test'``.
        kwargs
            Keyword arguments for parallelization, e.g., ``n_jobs``.

        Returns
        -------
        Dataframe of shape ``(n_features, 5)`` containing the following columns, one for each feature:

        - ``'corr'`` - correlation between the count data and push/pull distributions.
        - ``'pval'`` - calculated p-values for double-sided test.
        - ``'qval'`` - corrected p-values using the `Benjamini-Hochberg
          <https://en.wikipedia.org/wiki/False_discovery_rate#Benjamini%E2%80%93Hochberg_procedure>`_ method
          at :math:`0.05` level.
        - ``'ci_low'`` - lower bound of the ``confidence_level`` correlation confidence interval.
        - ``'ci_high'`` - upper bound of the ``confidence_level`` correlation confidence interval.
        """
        if obs_key not in self.adata.obs:
            raise KeyError(f"Unable to access data in `adata.obs[{obs_key!r}]`.")

        if annotation is not None:
            annotation_key, annotation_vals = next(iter(annotation.items()))
            if annotation_key not in self.adata.obs:
                raise KeyError(f"Unable to access data in `adata.obs[{annotation_key!r}]`.")
            if not isinstance(annotation_vals, Iterable):
                raise TypeError("`annotation` expected to be dictionary of length 1 with value being an iterable.")
            adata = self.adata[self.adata.obs[annotation_key].isin(annotation_vals)]
        else:
            adata = self.adata

        adata = adata[~adata.obs[obs_key].isnull()]
        if not adata.n_obs:
            raise ValueError(f"`adata.obs[{obs_key!r}]` only contains NaN values.")
        distribution: pd.DataFrame = adata.obs[[obs_key]]

        if isinstance(features, str):
            tfs = transcription_factors(organism=features)
            features = list(set(tfs).intersection(adata.var_names))
            if not features:
                raise KeyError("No common transcription factors found in the data base.")
        elif features is None:
            features = list(self.adata.var_names)

        return _correlation_test(
            X=sc.get.obs_df(adata, keys=features, layer=layer).values,
            Y=distribution,
            feature_names=features,
            corr_method=corr_method,
            significance_method=significance_method,
            confidence_level=confidence_level,
            n_perms=n_perms,
            seed=seed,
            **kwargs,
        )

    def compute_entropy(
        self: AnalysisMixinProtocol[K, B],
        source: K,
        target: K,
        forward: bool = True,
        key_added: Optional[str] = "conditional_entropy",
        batch_size: Optional[int] = None,
        c: float = 1e-10,
        **kwargs: Any,
    ) -> Optional[pd.DataFrame]:
        """Compute the conditional entropy per cell.

        The conditional entropy reflects the uncertainty of the mapping of a single cell.

        Parameters
        ----------
        source
            Source key.
        target
            Target key.
        forward
            If `True`, computes the conditional entropy of a cell in the source distribution, else the
            conditional entropy of a cell in the target distribution.
        key_added
            Key in :attr:`~anndata.AnnData.obs` where the entropy is stored.
        batch_size
            Batch size for the computation of the entropy. If :obj:`None`, the entire dataset is used.
        c
            Constant added to each row of the transport matrix to avoid numerical instability.
        kwargs
            Kwargs for :func:`~scipy.stats.entropy`.

        Returns
        -------
        :obj:`None` if ``key_added`` is not None. Otherwise, returns a data frame of shape ``(n_cells, 1)`` containing
        the conditional entropy per cell.
        """
        from scipy import stats

        filter_value = source if forward else target
        df = pd.DataFrame(
            index=self.adata[self.adata.obs[self._policy.key] == filter_value, :].obs_names,
            columns=[key_added] if key_added is not None else ["entropy"],
        )
        batch_size = batch_size if batch_size is not None else len(df)
        func = self.push if forward else self.pull
        for batch in range(0, len(df), batch_size):
            cond_dists = func(
                source=source,
                target=target,
                data=None,
                subset=(batch, batch_size),
                normalize=True,
                return_all=False,
                scale_by_marginals=False,
                split_mass=True,
                key_added=None,
            )
            df.iloc[range(batch, min(batch + batch_size, len(df))), 0] = stats.entropy(cond_dists + c, **kwargs)  # type: ignore[operator]
        if key_added is not None:
            self.adata.obs[key_added] = df
        return df if key_added is None else None<|MERGE_RESOLUTION|>--- conflicted
+++ resolved
@@ -492,44 +492,6 @@
             tmp[mask] = np.squeeze(v)
         return tmp
 
-<<<<<<< HEAD
-    def _annotation_aggregation_transition(
-        self: AnalysisMixinProtocol[K, B],
-        source: K,
-        target: K,
-        annotation_key: str,
-        annotations_1: list[Any],
-        annotations_2: list[Any],
-        df: pd.DataFrame,
-        tm: pd.DataFrame,
-        forward: bool,
-    ) -> pd.DataFrame:
-        if not forward:
-            tm = tm.T
-        func = self.push if forward else self.pull
-        for subset in annotations_1:
-            result = func(  # TODO(@MUCDK) check how to make compatible with all policies
-                source=source,
-                target=target,
-                data=annotation_key,
-                subset=subset,
-                normalize=True,
-                return_all=False,
-                scale_by_marginals=False,
-                split_mass=False,
-                key_added=None,
-            )
-            df["distribution"] = result
-            cell_dist = df[df[annotation_key].isin(annotations_2)].groupby(annotation_key, observed=False).sum(numeric_only=True)
-            cell_dist /= cell_dist.sum()
-            tm.loc[subset, :] = [
-                cell_dist.loc[annotation, "distribution"] if annotation in cell_dist.distribution.index else 0
-                for annotation in annotations_2
-            ]
-        return tm
-
-=======
->>>>>>> f91b4559
     def _cell_aggregation_transition(
         self: AnalysisMixinProtocol[K, B],
         df_from: pd.DataFrame,
@@ -549,27 +511,6 @@
         n_from_cells = len(df_from)
 
         if batch_size is None:
-<<<<<<< HEAD
-            batch_size = len(df_2)
-        for batch in range(0, len(df_2), batch_size):
-            result = func(  # TODO(@MUCDK) check how to make compatible with all policies
-                source=source,
-                target=target,
-                data=None,
-                subset=(batch, batch_size),
-                normalize=True,
-                return_all=False,
-                scale_by_marginals=False,
-                split_mass=True,
-                key_added=None,
-            )
-            current_cells = df_2.iloc[range(batch, min(batch + batch_size, len(df_2)))].index.tolist()
-            df_1.loc[:, current_cells] = result
-            to_app = df_1[df_1[annotation_key].isin(annotations_2)].groupby(annotation_key, observed=False).sum().transpose()
-            tm = pd.concat([tm, to_app], verify_integrity=True, axis=0)
-            df_1 = df_1.drop(current_cells, axis=1)
-        return tm
-=======
             batch_size = n_from_cells
 
         tm_arr = np.zeros((n_from_cells, n_annotations))
@@ -595,7 +536,6 @@
                 tm_arr[batch_start + i, :] = dist
 
         return pd.DataFrame(tm_arr, index=index, columns=annotations)
->>>>>>> f91b4559
 
     # adapted from:
     # https://github.com/theislab/cellrank/blob/master/cellrank/_utils/_utils.py#L392
